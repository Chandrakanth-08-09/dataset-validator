import pandas as pd
import numpy as np
from scipy.stats import wasserstein_distance

def sensitivity_level(df: pd.DataFrame, attr_json: dict, k_threshold=5, l_threshold=2, t_threshold=0.2):
    """
    Measure dataset sensitivity using k-anonymity, l-diversity, and t-closeness.
    Optimized with Pandas/NumPy.
    """
    quasi_cols = attr_json.get("Quasi Identifiers", [])
    sensitive_cols = attr_json.get("Sensitive Attributes", [])

    if not quasi_cols or not sensitive_cols:
        return {"Error": "Need both quasi-identifiers and sensitive attributes for checks"}
    # 1. k-Anonymity
    group_sizes = df.groupby(quasi_cols).size()
    k_value = group_sizes.min()
    k_pass = k_value >= k_threshold

    # 2. l-Diversity
    l_values = df.groupby(quasi_cols)[sensitive_cols].nunique().min().min()
    l_pass = l_values >= l_threshold

    # 3. t-Closeness
    t_values = []
    for s in sensitive_cols:
        overall_dist = df[s].value_counts(normalize=True)

        # Precompute category probabilities
        overall_dict = overall_dist.to_dict()

        # Compute group distributions in one pass
        group_counts = df.groupby(quasi_cols)[s].value_counts(normalize=True).unstack(fill_value=0)

        # Align with overall distribution categories
        group_counts = group_counts.reindex(columns=overall_dict.keys(), fill_value=0)

        # Convert to NumPy arrays for faster distance calculation
        overall = np.array(list(overall_dict.values()))

        # Compute Wasserstein distances row-wise
        for row in group_counts.values:
            t_values.append(wasserstein_distance(overall, row))

    t_value = max(t_values) if t_values else 0
    t_pass = t_value <= t_threshold

    # Final Sensitivity Decision
    if not k_pass:
        level = "High"
    elif not l_pass or not t_pass:
        level = "Medium"
    else:
        level = "Low"
<<<<<<< HEAD
    risk_report = {
        "k_report": k_report,
        "l_report": l_report,
        "t_report": t_report,
        "combined_risk": combined
    }
=======
>>>>>>> d1fa3ab1
    return level<|MERGE_RESOLUTION|>--- conflicted
+++ resolved
@@ -52,13 +52,4 @@
         level = "Medium"
     else:
         level = "Low"
-<<<<<<< HEAD
-    risk_report = {
-        "k_report": k_report,
-        "l_report": l_report,
-        "t_report": t_report,
-        "combined_risk": combined
-    }
-=======
->>>>>>> d1fa3ab1
     return level